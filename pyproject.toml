--- conflicted
+++ resolved
@@ -1,13 +1,7 @@
 [tool.poetry]
-<<<<<<< HEAD
-name = "AsyncFlow-Sim"
-version = "0.1.0"
-description = "Digital-twin simulator for distributed async systems. Build what-if scenarios and quantify capacity, latency and throughput offline—before you deploy."
-=======
 name = "asyncflow-sim"
 version = "0.1.0a2"
 description = "Digital-twin simulator for distributed async systems. Build what-if scenarios and quantify capacity, latency and throughput offline, before you deploy."
->>>>>>> ef58c71d
 authors = ["Gioele Botta"]
 readme = "README.md"
 license = "MIT"
