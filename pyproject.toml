--- conflicted
+++ resolved
@@ -1,11 +1,6 @@
 [tool.poetry]
-<<<<<<< HEAD
 name = "AsyncFlow-Sim"
 version = "0.1.0"
-=======
-name = "asyncflow-sim"
-version = "0.1.0a1"
->>>>>>> 87aeb39a
 description = "Digital-twin simulator for distributed async systems. Build what-if scenarios and quantify capacity, latency and throughput offline—before you deploy."
 authors = ["Gioele Botta"]
 readme = "README.md"
